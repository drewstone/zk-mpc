--- conflicted
+++ resolved
@@ -523,13 +523,8 @@
         she_params,
     );
 
-<<<<<<< HEAD
-    AngleShares {
-        public_modifier: Plaintexts::new(vec![Fr::from(0); parameters.get_n()]),
-=======
     AngleShare {
         public_modifier: Plaintexts::from_vec(vec![Fr::from(0); parameters.get_n()]),
->>>>>>> 09bfc646
         share: m_vec,
         mac: gamma_vec,
     }
@@ -951,13 +946,8 @@
         ));
 
         // test with non-zero public modifier
-<<<<<<< HEAD
-        let const_plain: Plaintexts = Plaintexts::new(vec![Fr::from(5); parameters.get_n()]);
-        let result_added_const: AngleShares = result + const_plain;
-=======
         let const_plain: Plaintexts = Plaintexts::from_vec(vec![Fr::from(5); parameters.get_n()]);
         let result_added_const: AngleShare = result + const_plain;
->>>>>>> 09bfc646
         assert!(verify_angle_share(
             &result_added_const,
             &e_alpha.decrypt(&sk).decode(&she_params)
