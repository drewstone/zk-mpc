//! An implementation of the preprocessing of MPC.
//! Concrete implementation is based on "5. The Preprocessing Phase" in [`DPSZ11`].
//!
//! [`DPSZ11`]: https://eprint.iacr.org/2011/535.pdf

pub mod zkpopk {
    //! An implementation of the ZKPoPK (Zero-Knowledge Proof of Plaintext Knowledge) in MPC.
    //! Concrete implementation is based on "4. Zero-Knowledge Proof of Plaintext Knowledge" and Fig.10 in "A.1 Zero-Knowledge Proof" in [`DPSZ11`].
    //!
    //! [`DPSZ11`]: https://eprint.iacr.org/2011/535.pdf

    use crate::she::{Ciphertext, Encodedtext, Plaintexts, PublicKey, SHEParameters};

    use ark_ff::FpParameters;
    use ark_mnt4_753::{Fq, FqParameters};
    use num_bigint::{BigInt, BigUint, ToBigInt, UniformBigInt};
    use num_integer::Integer;
    use num_traits::Zero;
    use rand::{thread_rng, Rng};
    use rand_distr::uniform::UniformSampler;

    /// Parameters for ZKPoPK (Zero-Knowledge Proof of Plaintext Knowledge).
    ///
    /// This struct holds various parameters used in the context of ZKPoPK.
    ///
    /// - `v`: Number of ciphertexts, typically set to `2 * sec - 1`.
    /// - `n`: Degree of Encodedtext.
    /// - `tau`: A parameter used to describe the upper bound of plaintext.
    /// - `sec`: Security parameter.
    /// - `d`: A parameter used to describe the upper bound of randomness.
    /// - `rho`: A parameter used to describe the upper bound of randomness.
    ///
    pub struct Parameters {
        v: i32,
        n: usize,
        tau: BigUint,
        sec: i32,
        d: i32,
        rho: i32,
    }

    impl Parameters {
        pub fn new(v: i32, n: usize, tau: BigUint, sec: i32, d: i32, rho: i32) -> Self {
            Self {
                v,
                n,
                tau,
                sec,
                d,
                rho,
            }
        }

        pub fn get_sec(&self) -> i32 {
            self.sec
        }

        pub fn get_d(&self) -> i32 {
            self.d
        }

        pub fn get_n(&self) -> usize {
            self.n
        }
    }

    pub struct Instance {
        pk: PublicKey,
        c: Vec<Ciphertext>,
    }

    impl Instance {
        pub fn new(pk: PublicKey, c: Vec<Ciphertext>) -> Self {
            Self { pk, c }
        }
    }

    pub struct Witness {
        m: Vec<Plaintexts>,
        x: Vec<Encodedtext>,
        r: Vec<Encodedtext>,
    }

    impl Witness {
        pub fn new(m: Vec<Plaintexts>, x: &[Encodedtext], r: &[Encodedtext]) -> Self {
            Self {
                m,
                x: x.to_vec(),
                r: r.to_vec(),
            }
        }
    }

    pub struct Proof {
        a: Vec<Ciphertext>,  //G^V
        z: Vec<Encodedtext>, //\mathbb{Z}^{N\times V}
        t: Vec<Encodedtext>, //\mathbb{Z}^{V\times d}
    }

    struct ZKPoPK {
        parameters: Parameters,
        instance: Instance,
        witness: Witness,
    }

    pub fn prove(
        parameters: &Parameters,
        witness: &Witness,
        instance: &Instance,
        she_params: &SHEParameters,
    ) -> Proof {
        // step 1
        let u: Vec<Encodedtext> = generate_u(parameters, witness, she_params);
        let s: Vec<Encodedtext> = generate_s(parameters);

        #[allow(clippy::needless_range_loop)]
        for i in 0..parameters.v as usize {
            assert_eq!(u[i].get_degree(), { parameters.n });
            let _m_i = &witness.m[i].encode(she_params);
        }
        let y: Vec<Encodedtext> = witness
            .m
            .iter()
            .zip(u.iter())
            .map(|(m_i, u_i)| m_i.encode(she_params) + u_i.clone())
            .collect();

        // step 2
        let a: Vec<Ciphertext> = y
            .iter()
            .zip(s.iter())
            .map(|(y_i, s_i)| {
                Ciphertext::encrypt_from(&y_i, &instance.pk, &s_i.clone(), she_params)
            })
            .collect();

        // step 3
        //let commit_a = commit(a);

        // step 4
        let e = hash(&a, &instance.c, parameters);

        // step 5
        let m_e: Vec<Vec<u128>> = generate_m_e(&e, parameters);

        let z: Vec<Encodedtext> = y
            .iter()
            .zip(m_e.iter())
            .map(|(y_i, row)| y_i.clone() + dot_product2(row, &witness.x))
            .collect();

        let t: Vec<Encodedtext> = s
            .iter()
            .zip(m_e.iter())
            .map(|(s_i, row)| s_i.clone() + dot_product2(row, &witness.r))
            .collect();

        Proof { a, z, t }
    }

    fn generate_u(
        parameters: &Parameters,
        witness: &Witness,
        she_params: &SHEParameters,
    ) -> Vec<Encodedtext> {
        let mut rng = rand::thread_rng();
        let upper_bound_y: BigUint =
            128 * parameters.n * parameters.tau.clone() * parameters.sec.pow(2) as usize / 2_u32;

        let upper_bound_u: Vec<Vec<BigInt>> = witness
            .m
            .iter()
            .map(|m_i| {
                m_i.encode(she_params)
                    .each_element()
                    .iter()
                    .map(|m_i_encoded_j| upper_bound_y.to_bigint().unwrap() - m_i_encoded_j)
                    .collect::<Vec<BigInt>>()
            })
            .collect();

        let lower_bound_u: Vec<Vec<BigInt>> = witness
            .m
            .iter()
            .map(|m_i| {
                m_i.encode(she_params)
                    .each_element()
                    .iter()
                    .map(|m_i_encoded_j| -upper_bound_y.to_bigint().unwrap() - m_i_encoded_j)
                    .collect::<Vec<BigInt>>()
            })
            .collect();

        (0..parameters.v as usize)
            .map(|i| {
                let mut vec = Vec::new();
                for j in 0..parameters.n {
                    let sampler = UniformBigInt::new(
                        lower_bound_u[i][j].clone(),
                        upper_bound_u[i][j].clone(),
                    );
                    let value: BigInt = sampler.sample(&mut rng);
                    if value < BigInt::zero() {
                        let rem = value.mod_floor(
                            &std::convert::Into::<BigUint>::into(FqParameters::MODULUS)
                                .to_bigint()
                                .unwrap(),
                        );
                        vec.push(Fq::from(rem.to_biguint().unwrap()));
                    } else {
                        vec.push(Fq::from(value.to_biguint().unwrap()));
                    }
                }
                Encodedtext::from_vec(vec)
            })
            .collect::<Vec<Encodedtext>>()
    }

    fn generate_s(parameters: &Parameters) -> Vec<Encodedtext> {
        let mut rng = rand::thread_rng();
        let upper_bound_s = 128 * parameters.d * parameters.rho * parameters.sec.pow(2) / 2;
        let s: Vec<Vec<i32>> = (0..parameters.v)
            .map(|_| {
                (0..parameters.d)
                    .map(|_| rng.gen_range(-upper_bound_s..upper_bound_s))
                    .collect::<Vec<i32>>()
            })
            .collect();
        s.iter()
            .map(|s_i| Encodedtext::from_vec(s_i.iter().map(|&s| Fq::from(s)).collect()))
            .collect()
    }

    // TODO: Implement hash function. output is sec bit.
    fn hash(_a: &[Ciphertext], _c: &[Ciphertext], parameters: &Parameters) -> Vec<bool> {
        //let rng = &mut thread_rng();
        let mut rng: rand::rngs::StdRng = rand::SeedableRng::seed_from_u64(10);
        (0..parameters.sec).map(|_| rng.gen_bool(0.5)).collect()
    }

    fn generate_m_e(e: &[bool], parameters: &Parameters) -> Vec<Vec<u128>> {
        let m_e: Vec<Vec<u128>> = (0..parameters.v)
            .map(|i| {
                (0..parameters.sec)
                    .map(|k| {
                        if i - k + 1 >= 1 && i - k < parameters.sec {
                            e[(i - k) as usize] as u128
                        } else {
                            0
                        }
                    })
                    .collect()
            })
            .collect();
        m_e
    }

    pub fn verify(
        proof: &Proof,
        parameters: &Parameters,
        instance: &Instance,
        she_params: &SHEParameters,
    ) -> Result<(), ()> {
        // step 6
        let e = hash(&proof.a, &instance.c, parameters);
        let d: Vec<Ciphertext> = proof
            .z
            .iter()
            .zip(proof.t.iter())
            .map(|(z_i, t_i)| {
                Ciphertext::encrypt_from(&z_i, &instance.pk, &t_i.clone(), she_params)
            })
            .collect();

        // step 7
        let m_e: Vec<Vec<u128>> = generate_m_e(&e, parameters);

        let rhs: Vec<Ciphertext> = m_e
            .iter()
            .zip(proof.a.iter())
            .map(|(row, a_i)| a_i.clone() + dot_product3(row, &instance.c, parameters))
            .collect();

        assert_eq!(d, rhs);

        let norm_z = proof.z.iter().map(|z_i| z_i.norm()).max().unwrap();

        assert!(
            norm_z
                < (BigUint::from(128_usize)
                    * BigUint::from(parameters.n)
                    * parameters.tau.clone()
                    * BigUint::from(parameters.sec.pow(2) as usize)) as BigUint
        );

        let norm_t = proof.t.iter().map(|t_i| t_i.norm()).max().unwrap();

        assert!(
            norm_t
                < (BigUint::from(128_usize)
                    * BigUint::from(parameters.d as usize)
                    * BigUint::from(parameters.rho as usize)
                    * BigUint::from(parameters.sec.pow(2) as usize)) as BigUint
        );

        Ok(())
    }

    fn dot_product(row: &Vec<i32>, x: &Vec<i32>) -> i32 {
        assert_eq!(row.len(), x.len(), "Vector dimensions must match!");

        let mut sum = 0;

        for i in 0..row.len() {
            sum += row[i] * x[i];
        }

        sum
    }

    fn dot_product2(row: &Vec<u128>, x: &Vec<Encodedtext>) -> Encodedtext {
        assert_eq!(row.len(), x.len(), "Vector dimensions must match!");

        let mut sum = Encodedtext::from_vec(vec![Fq::zero(); x[0].get_degree()]);

        for i in 0..row.len() {
            sum += x[i].clone() * Fq::from(row[i]);
        }

        sum
    }

    fn dot_product3(row: &Vec<u128>, c: &Vec<Ciphertext>, parameters: &Parameters) -> Ciphertext {
        assert_eq!(row.len(), c.len(), "Vector dimensions must match!");

        let _rng = &mut thread_rng();

        let mut sum = Ciphertext::from(
            Encodedtext::from_vec(vec![Fq::zero(); parameters.n]),
            Encodedtext::from_vec(vec![Fq::zero(); parameters.n]),
            Encodedtext::from_vec(vec![Fq::zero(); parameters.n]),
        );

        for i in 0..row.len() {
            sum += c[i].clone() * Fq::from(row[i]);
        }

        sum
    }

    #[cfg(test)]
    mod tests {
        use ark_bls12_377::{FqParameters, Fr, FrParameters};
        use ark_ff::FpParameters;
        use num_bigint::BigUint;

        use crate::she::SecretKey;

        use super::*;

        #[test]
        fn test_proof() {
            let mut rng = thread_rng();
            // /let length = 10;
            let parameters = Parameters {
                v: 7, // 2*sec-1
                n: 2, // degree
                tau: std::convert::Into::<BigUint>::into(FrParameters::MODULUS) / 2_u32,
                sec: 4,
                d: 6, // 3*N
                rho: 2,
            };

            let she_params = SHEParameters::new(
                parameters.n,
                parameters.n,
                FrParameters::MODULUS.into(),
                FqParameters::MODULUS.into(),
                3.2,
            );

            let m =
                vec![Plaintexts::from_vec(vec![Fr::from(0); parameters.n]); parameters.v as usize];
            let x: Vec<Encodedtext> =
                vec![Encodedtext::rand(&she_params, &mut rng); parameters.sec as usize];
            let r: Vec<Encodedtext> =
                vec![
                    Encodedtext::from_vec(vec![Fq::zero(); parameters.d as usize]);
                    parameters.sec as usize
                ];

            let witness = Witness::new(m, &x, &r);

            let sk = SecretKey::generate(&she_params, &mut rng);

            let pk = sk.public_key_gen(&she_params, &mut rng);

            let c: Vec<Ciphertext> = x
                .iter()
                .zip(r.iter())
                .map(|(x_i, r_i)| Ciphertext::encrypt_from(&x_i, &pk, &r_i.clone(), &she_params))
                .collect();
            let instance = Instance::new(pk.clone(), c);

            let proof = prove(&parameters, &witness, &instance, &she_params);

            verify(&proof, &parameters, &instance, &she_params).unwrap();
        }
    }
}

use std::ops::Add;

use crate::she::Plaintextish;

use super::she::{
    get_gaussian, Ciphertext, Encodedtext, Plaintext, Plaintexts, PublicKey, SHEParameters,
    SecretKey,
};
use ark_bls12_377::Fr;
use ark_mnt4_753::Fq;
use ark_std::UniformRand;
use num_traits::Zero;
use rand::thread_rng;
use zkpopk::Parameters;

enum CiphertextOpiton {
    NewCiphertext,
    NoNewCiphertext,
}

fn reshare(
    e_m: Ciphertext,
    enc: CiphertextOpiton,
    parameters: &Parameters,
    pk: &PublicKey,
    sk: &SecretKey,
    she_params: &SHEParameters,
) -> (Vec<Plaintexts>, Option<Ciphertext>) {
    let n = 3;

    // step 1
    let mut rng = thread_rng();

    //let f: Vec<Plaintext> = (0..n).map(|_| Fr::rand(rng)).collect();
    let f: Vec<Plaintexts> = (0..n)
        .map(|_| Plaintexts::rand(she_params, &mut rng))
        .collect();

    // // step 2
    //let e_f_vec: Vec<i32> = f.iter().map(|&f_i| encode(f_i)).collect();
    let r = get_gaussian(she_params, parameters.get_n() * 3, &mut rng);
    let e_f_vec: Vec<Ciphertext> = f
        .iter()
        .map(|f_i| Ciphertext::encrypt_from(&f_i.encode(she_params), pk, &r, she_params))
        .collect();

    // step 3
    for i in 0..n {
        let f_i = &f[i];
        let e_f_i = &e_f_vec[i];

        let instance = zkpopk::Instance::new(pk.clone(), vec![e_f_i.clone()]);

        let _r2: Vec<Encodedtext> =
            vec![
                Encodedtext::from_vec(vec![Fq::zero(); parameters.get_d() as usize]);
                parameters.get_sec() as usize
            ];
        let witness = zkpopk::Witness::new(
            vec![f_i.clone()],
            &[f_i.encode(she_params)],
            &vec![r.clone(); parameters.get_sec() as usize],
        );

        let proof = zkpopk::prove(parameters, &witness, &instance, she_params);

        zkpopk::verify(&proof, parameters, &instance, she_params).unwrap();
    }

    // step4
    let e_f = e_f_vec.into_iter().sum::<Ciphertext>();
    let e_mf = e_m + e_f.clone();

    // step 5
    let mf: Plaintexts = e_mf.decrypt(sk).decode(she_params);

    // step 6
    let mut m: Vec<Plaintexts> = vec![Plaintexts::rand(she_params, &mut rng); n];
    m[0] = mf.clone() - f[0].clone();

    for i in 1..n {
        m[i] = -f[i].clone();
    }

    // step 7
    let e_m_new = Ciphertext::encrypt_from(&mf.encode(she_params), pk, &r, she_params) - e_f;

    match enc {
        _new_ciphertext => (m, Some(e_m_new)),
        _no_new_ciphertext => (m, None),
    }
}

#[derive(Debug, Clone)]
pub struct AngleShares {
    public_modifier: Plaintexts,
    share: Vec<Plaintexts>,
    mac: Vec<Plaintexts>,
}

impl Add<Plaintexts> for AngleShares {
    type Output = AngleShares;
    fn add(self, rhs: Plaintexts) -> Self::Output {
        let mut ret = self.clone();
        // TODO: reduce clone
        ret.public_modifier = ret.public_modifier.clone() - rhs.clone();
        // add rhs for each item in ret.share
        ret.share[0] = ret.share[0].clone() + rhs;
        ret
    }
}

fn generate_angle_share(
    m_vec: Vec<Plaintexts>,
    e_m: Ciphertext,
    e_alpha: &Ciphertext,
    parameters: &Parameters,
    pk: &PublicKey,
    sk: &SecretKey,
    she_params: &SHEParameters,
) -> AngleShares {
    let e_malpha = e_m * e_alpha.clone();

    let (gamma_vec, _) = reshare(
        e_malpha,
        CiphertextOpiton::NoNewCiphertext,
        parameters,
        pk,
        sk,
        she_params,
    );

    AngleShares {
        public_modifier: Plaintexts::from_vec(vec![Fr::from(0); parameters.get_n()]),
        share: m_vec,
        mac: gamma_vec,
    }
}

// TODO: Implement for Plaintext instead of Plaintexts
fn verify_angle_share(angle_share: &AngleShares, alpha: &Plaintexts) -> bool {
    let mac_1: Plaintexts = angle_share.mac.iter().cloned().sum();
    let original: Plaintexts = angle_share.share.iter().cloned().sum();
    let mac_2: Plaintexts = alpha.clone() * (angle_share.public_modifier.clone() + original);
    if mac_1 == mac_2 {
        return true;
    }
    false
}

pub struct BracketShares {
    share: Vec<Plaintexts>,
    mac: Vec<(Plaintexts, Vec<Plaintexts>)>,
}

fn bracket(
    m_vec: Vec<Plaintexts>,
    e_m: Ciphertext,
    parameters: &Parameters,
    pk: &PublicKey,
    sk: &SecretKey,
    she_params: &SHEParameters,
) -> BracketShares {
    let n = 3;

    let mut rng = thread_rng();

    // step 1
    // let beta_vec: Vec<SecretKey> = (0..n)
    //     .map(|_| SecretKey::generate(she_params, &mut rng))
    //     .collect();
    let beta_vec: Vec<Plaintexts> = (0..n)
        .map(|_| Plaintexts::rand(she_params, &mut rng))
        .collect();

    let r = get_gaussian(she_params, parameters.get_n() * 3, &mut rng);

    let e_beta_vec: Vec<Ciphertext> = beta_vec
        .iter()
        .map(|beta_i| Ciphertext::encrypt_from(&beta_i.encode(she_params), pk, &r, she_params))
        .collect();

    let e_gamma_vec: Vec<Ciphertext> = e_beta_vec
        .iter()
        .map(|e_beta_i| e_beta_i.clone() * e_m.clone())
        .collect();

    // step 2
    let gamma_vecvec: Vec<Vec<Plaintexts>> = e_gamma_vec
        .iter()
        .map(|e_gamma_i| {
            let (gamma_vec, _) = reshare(
                e_gamma_i.clone(),
                CiphertextOpiton::NoNewCiphertext,
                parameters,
                pk,
                sk,
                she_params,
            );
            gamma_vec
        })
        .collect();

    // step 3
    // step 4
    let mac: Vec<(Plaintexts, Vec<Plaintexts>)> = (0..n)
        .map(|i| {
            (
                beta_vec[i].clone(),
                (0..n)
                    .map(|j| gamma_vecvec[j][i].clone())
                    .collect::<Vec<Plaintexts>>(),
            )
        })
        .collect();

    BracketShares { share: m_vec, mac }
}

fn verify_bracket_share(bracket_share: &BracketShares, _parameters: &Parameters) -> bool {
    let n = bracket_share.share.len();
    let mut flag = true;
    let original: Plaintexts = bracket_share.share.iter().cloned().sum();
    for i in 0..n {
        let mac_sum = bracket_share
            .mac
            .iter()
            .map(|mac| mac.1[i].clone())
            .sum::<Plaintexts>();

        if mac_sum != original.clone() * bracket_share.mac[i].0.clone() {
            flag = false;
        }
    }
    flag
}

<<<<<<< HEAD
// initialize
pub fn initialize(parameters: &Parameters, she_params: &SHEParameters) -> BracketShares {
=======
/// Initializes the preprocessing phase.
///
/// # Arguments
/// * `parameters` - preprocessing parameters in SPDZ.
/// * `she_params` - SHE(Somewhat Homomorphic Encryption) parameters.
///
/// # Returns
/// The BracketShare of global public key.
///
pub fn initialize(parameters: &Parameters, she_params: &SHEParameters) -> BracketShare {
>>>>>>> f677dcba
    let n = 3;

    let mut rng = thread_rng();

    // step 1
    //pk = keygendec

    let sk = SecretKey::generate(she_params, &mut rng);
    let pk = sk.public_key_gen(she_params, &mut rng);

    let r = get_gaussian(she_params, parameters.get_n() * 3, &mut rng);

    // step 2
    let beta: Vec<Plaintext> = (0..n).map(|_| Plaintext::rand(&mut rng)).collect();

    // step 3
    let alpha_vec: Vec<Plaintext> = (0..n).map(|_| Plaintext::rand(&mut rng)).collect();

    // step 4
    let diagonalized_alpha_vec: Vec<Plaintexts> = alpha_vec
        .iter()
        .map(|alpha_i| alpha_i.diagonalize(parameters.get_n()))
        .collect();

    let diagonalized_beta: Vec<Plaintexts> = beta
        .iter()
        .map(|beta_i| beta_i.diagonalize(parameters.get_n()))
        .collect();

    let e_alpha_vec: Vec<Ciphertext> = diagonalized_alpha_vec
        .iter()
        .map(|alpha_i| Ciphertext::encrypt_from(&alpha_i.encode(she_params), &pk, &r, she_params))
        .collect();
    let e_beta_vec: Vec<Ciphertext> = diagonalized_beta
        .iter()
        .map(|beta_i| Ciphertext::encrypt_from(&beta_i.encode(she_params), &pk, &r, she_params))
        .collect();

    // step 5
    // ZKPoPK
    for i in 0..n {
        let instance_alpha = zkpopk::Instance::new(pk.clone(), vec![e_alpha_vec[i].clone()]);

        let witness_alpha = zkpopk::Witness::new(
            vec![diagonalized_alpha_vec[i].clone()],
            &[diagonalized_alpha_vec[i].encode(she_params)],
            &vec![r.clone(); parameters.get_sec() as usize],
        );

        let proof_alpha = zkpopk::prove(parameters, &witness_alpha, &instance_alpha, she_params);

        let instance_beta = zkpopk::Instance::new(pk.clone(), vec![e_beta_vec[i].clone()]);

        let witness_beta = zkpopk::Witness::new(
            vec![diagonalized_beta[i].clone()],
            &[diagonalized_beta[i].encode(she_params)],
            &vec![r.clone(); parameters.get_sec() as usize],
        );

        let proof_beta = zkpopk::prove(parameters, &witness_beta, &instance_beta, she_params);

        zkpopk::verify(&proof_alpha, parameters, &instance_alpha, she_params).unwrap();
        zkpopk::verify(&proof_beta, parameters, &instance_beta, she_params).unwrap();
    }

    // step 6
    let e_alpha = e_alpha_vec.clone().into_iter().sum::<Ciphertext>();

    bracket(
        diagonalized_alpha_vec,
        e_alpha,
        parameters,
        &pk,
        &sk,
        she_params,
    )
}

/// Generate BracketShare and AngleShare of random number.
///
/// # Arguments
/// * `e_alpha` - Encrypted alpha.
/// * `pk - The public key.
/// * `sk` - The secret key.
/// * `parameters` - preprocessing parameters in SPDZ.
/// * `she_params` - SHE(Somewhat Homomorphic Encryption) parameters.
///
/// # Returns
/// The BracketShare and AngleShare of random number.
///
pub fn pair(
    e_alpha: &Ciphertext,
    pk: &PublicKey,
    sk: &SecretKey,
    parameters: &Parameters,
    she_params: &SHEParameters,
) -> (BracketShares, AngleShares) {
    let n = 3;
    let mut rng = thread_rng();

    let r = get_gaussian(she_params, parameters.get_n() * 3, &mut rng);

    // step 1
    let r_vec: Vec<Plaintexts> = (0..n)
        .map(|_| Plaintexts::rand(she_params, &mut rng))
        .collect();

    // step 2
    let e_r_vec: Vec<Ciphertext> = r_vec
        .iter()
        .map(|r_vec_i| Ciphertext::encrypt_from(&r_vec_i.encode(she_params), pk, &r, she_params))
        .collect();

    // step 3
    for i in 0..n {
        let r_i = &r_vec[i];
        let e_r_i = &e_r_vec[i];

        let instance = zkpopk::Instance::new(pk.clone(), vec![e_r_i.clone()]);

        let witness = zkpopk::Witness::new(
            vec![r_i.clone()],
            &[r_i.encode(she_params)],
            &vec![r.clone(); parameters.get_sec() as usize],
        );

        let proof = zkpopk::prove(parameters, &witness, &instance, she_params);

        zkpopk::verify(&proof, parameters, &instance, she_params).unwrap();
    }

    // step 4
    let e_r_sum = e_r_vec.into_iter().sum::<Ciphertext>();

    let r_bracket = bracket(
        r_vec.clone(),
        e_r_sum.clone(),
        parameters,
        pk,
        sk,
        she_params,
    );
    let r_angle = generate_angle_share(r_vec, e_r_sum, e_alpha, parameters, pk, sk, she_params);

    (r_bracket, r_angle)
}

/// Generate Multiplication tirples.
///
/// # Arguments
/// * `e_alpha` - Encrypted alpha.
/// * `pk` - The public key.
/// * `sk` - The secret key.
/// * `parameters` - preprocessing parameters in SPDZ.
/// * `she_params` - SHE(Somewhat Homomorphic Encryption) parameters.
///
/// # Returns
/// The AngleShare of (a, b, c) where c = a * b.
///
pub fn triple(
    e_alpha: &Ciphertext,
    pk: &PublicKey,
    sk: &SecretKey,
    parameters: &Parameters,
    she_params: &SHEParameters,
) -> (AngleShares, AngleShares, AngleShares) {
    let n = 3;
    let mut rng = thread_rng();

    let r = get_gaussian(she_params, parameters.get_n() * 3, &mut rng);

    // step 1
    let a_vec: Vec<Plaintexts> = (0..n)
        .map(|_| Plaintexts::rand(she_params, &mut rng))
        .collect();
    let b_vec: Vec<Plaintexts> = (0..n)
        .map(|_| Plaintexts::rand(she_params, &mut rng))
        .collect();

    // step 2
    let e_a_vec: Vec<Ciphertext> = a_vec
        .iter()
        .map(|a_vec_i| Ciphertext::encrypt_from(&a_vec_i.encode(she_params), pk, &r, she_params))
        .collect();
    let e_b_vec: Vec<Ciphertext> = b_vec
        .iter()
        .map(|b_vec_i| Ciphertext::encrypt_from(&b_vec_i.encode(she_params), pk, &r, she_params))
        .collect();

    // step 3
    for i in 0..n {
        let instance_a = zkpopk::Instance::new(pk.clone(), vec![e_a_vec[i].clone()]);

        let witness_a = zkpopk::Witness::new(
            vec![a_vec[i].clone()],
            &[a_vec[i].encode(she_params)],
            &vec![r.clone(); parameters.get_sec() as usize],
        );

        let proof_a = zkpopk::prove(parameters, &witness_a, &instance_a, she_params);

        let instance_b = zkpopk::Instance::new(pk.clone(), vec![e_b_vec[i].clone()]);

        let witness_b = zkpopk::Witness::new(
            vec![b_vec[i].clone()],
            &[b_vec[i].encode(she_params)],
            &vec![r.clone(); parameters.get_sec() as usize],
        );

        let proof_b = zkpopk::prove(parameters, &witness_b, &instance_b, she_params);

        zkpopk::verify(&proof_a, parameters, &instance_a, she_params).unwrap();
        zkpopk::verify(&proof_b, parameters, &instance_b, she_params).unwrap();
    }

    // step 4
    let e_a = e_a_vec.into_iter().sum::<Ciphertext>();

    let e_b = e_b_vec.into_iter().sum::<Ciphertext>();

    // step 5
    let a_angle = generate_angle_share(a_vec, e_a.clone(), e_alpha, parameters, pk, sk, she_params);
    let b_angle = generate_angle_share(b_vec, e_b.clone(), e_alpha, parameters, pk, sk, she_params);

    // step 6
    let e_c = e_a * e_b;

    // step 7
    let (c_vec, ct) = reshare(
        e_c,
        CiphertextOpiton::NewCiphertext,
        parameters,
        pk,
        sk,
        she_params,
    );

    // step 8
    let c_angle = generate_angle_share(c_vec, ct.unwrap(), e_alpha, parameters, pk, sk, she_params);

    (a_angle, b_angle, c_angle)
}

#[cfg(test)]
mod tests {
    use ark_bls12_377::FrParameters;
    use ark_ff::FpParameters;
    use ark_mnt4_753::FqParameters;

    use super::*;

    #[test]
    fn test_reshare() {
        let mut rng = rand::thread_rng();

        let parameters = zkpopk::Parameters::new(
            1,
            2,
            std::convert::Into::<num_bigint::BigUint>::into(FrParameters::MODULUS) / 2_u32,
            1,
            6,
            2,
        );
        let she_params = SHEParameters::new(
            parameters.get_n(),
            parameters.get_n(),
            FrParameters::MODULUS.into(),
            FqParameters::MODULUS.into(),
            3.2,
        );

        let sk = SecretKey::generate(&she_params, &mut rng);
        let pk = sk.public_key_gen(&she_params, &mut rng);

        let e_m = Ciphertext::rand(&pk, &mut rng, &she_params);

        let (_m_vec, ct) = reshare(
            e_m.clone(),
            CiphertextOpiton::NewCiphertext,
            &parameters,
            &pk,
            &sk,
            &she_params,
        );
        let ct = ct.unwrap();

        //assert_eq!(e_m.decrypt(&sk).decode(), m_vec.iter().sum::<Plaintext>());

        assert_eq!(
            e_m.decrypt(&sk).decode(&she_params),
            ct.decrypt(&sk).decode(&she_params)
        );
    }

    #[test]
    fn test_angle() {
        let n = 3;

        let mut rng = rand::thread_rng();

        let parameters = zkpopk::Parameters::new(
            1,
            2,
            std::convert::Into::<num_bigint::BigUint>::into(FrParameters::MODULUS) / 2_u32,
            1,
            6,
            2,
        );
        let she_params = SHEParameters::new(
            parameters.get_n(),
            parameters.get_n(),
            FrParameters::MODULUS.into(),
            FqParameters::MODULUS.into(),
            3.2,
        );

        let sk = SecretKey::generate(&she_params, &mut rng);
        let pk = sk.public_key_gen(&she_params, &mut rng);

        let r = get_gaussian(&she_params, parameters.get_n() * 3, &mut rng);

        let m_vec: Vec<Plaintexts> = (0..n)
            .map(|_| Plaintexts::rand(&she_params, &mut rng))
            .collect();
        let m_sum = m_vec.iter().cloned().sum::<Plaintexts>();

        let e_m = Ciphertext::encrypt_from(&m_sum.encode(&she_params), &pk, &r, &she_params);

        let e_alpha = Ciphertext::rand(&pk, &mut rng, &she_params);

        let result = generate_angle_share(m_vec, e_m, &e_alpha, &parameters, &pk, &sk, &she_params);

        assert!(verify_angle_share(
            &result,
            &e_alpha.decrypt(&sk).decode(&she_params)
        ));

        // test with non-zero public modifier
        let const_plain: Plaintexts = Plaintexts::from_vec(vec![Fr::from(5); parameters.get_n()]);
        let result_added_const: AngleShares = result + const_plain;
        assert!(verify_angle_share(
            &result_added_const,
            &e_alpha.decrypt(&sk).decode(&she_params)
        ));
    }

    #[test]
    fn test_bracket() {
        let n = 3;
        let mut rng = rand::thread_rng();

        let parameters = zkpopk::Parameters::new(
            1,
            2,
            std::convert::Into::<num_bigint::BigUint>::into(FrParameters::MODULUS) / 2_u32,
            1,
            6,
            2,
        );
        let she_params = SHEParameters::new(
            parameters.get_n(),
            parameters.get_n(),
            FrParameters::MODULUS.into(),
            FqParameters::MODULUS.into(),
            3.2,
        );

        let sk = SecretKey::generate(&she_params, &mut rng);
        let pk = sk.public_key_gen(&she_params, &mut rng);

        let r = get_gaussian(&she_params, parameters.get_n() * 3, &mut rng);

        let m_vec: Vec<Plaintexts> = (0..n)
            .map(|_| Plaintexts::rand(&she_params, &mut rng))
            .collect();

        let sum = m_vec.iter().cloned().sum::<Plaintexts>();

        let e_m = Ciphertext::encrypt_from(&sum.encode(&she_params), &pk, &r, &she_params);

        let result = bracket(m_vec, e_m, &parameters, &pk, &sk, &she_params);

        assert!(verify_bracket_share(&result, &parameters));
    }

    #[test]
    fn test_initialize() {
        let parameters = zkpopk::Parameters::new(
            1,
            2,
            std::convert::Into::<num_bigint::BigUint>::into(FrParameters::MODULUS) / 2_u32,
            1,
            6,
            2,
        );
        let she_params = SHEParameters::new(
            parameters.get_n(),
            parameters.get_n(),
            FrParameters::MODULUS.into(),
            FqParameters::MODULUS.into(),
            3.2,
        );

        let bracket_diag_alpha = initialize(&parameters, &she_params);

        assert!(verify_bracket_share(&bracket_diag_alpha, &parameters));
    }

    #[test]
    fn test_pair() {
        let mut rng = rand::thread_rng();
        let parameters = zkpopk::Parameters::new(
            1,
            2,
            std::convert::Into::<num_bigint::BigUint>::into(FrParameters::MODULUS) / 2_u32,
            1,
            6,
            2,
        );
        let she_params = SHEParameters::new(
            parameters.get_n(),
            parameters.get_n(),
            FrParameters::MODULUS.into(),
            FqParameters::MODULUS.into(),
            3.2,
        );

        let sk = SecretKey::generate(&she_params, &mut rng);
        let pk = sk.public_key_gen(&she_params, &mut rng);

        let e_alpha = Ciphertext::rand(&pk, &mut rng, &she_params);

        let (r_bracket, r_angle) = pair(&e_alpha, &pk, &sk, &parameters, &she_params);

        assert!(verify_bracket_share(&r_bracket, &parameters));
        assert!(verify_angle_share(
            &r_angle,
            &e_alpha.decrypt(&sk).decode(&she_params)
        ));
    }

    #[test]
    fn test_triple() {
        let mut rng = rand::thread_rng();
        let parameters = zkpopk::Parameters::new(
            1,
            2,
            std::convert::Into::<num_bigint::BigUint>::into(FrParameters::MODULUS) / 2_u32,
            1,
            6,
            2,
        );
        let she_params = SHEParameters::new(
            parameters.get_n(),
            parameters.get_n(),
            FrParameters::MODULUS.into(),
            FqParameters::MODULUS.into(),
            3.2,
        );

        let sk = SecretKey::generate(&she_params, &mut rng);
        let pk = sk.public_key_gen(&she_params, &mut rng);

        let e_alpha = Ciphertext::rand(&pk, &mut rng, &she_params);

        let (a_angle, b_angle, c_angle) = triple(&e_alpha, &pk, &sk, &parameters, &she_params);

        assert!(verify_angle_share(
            &a_angle,
            &e_alpha.decrypt(&sk).decode(&she_params)
        ));
        assert!(verify_angle_share(
            &b_angle,
            &e_alpha.decrypt(&sk).decode(&she_params)
        ));
        assert!(verify_angle_share(
            &c_angle,
            &e_alpha.decrypt(&sk).decode(&she_params)
        ));

        let a_original = a_angle.share.iter().cloned().sum::<Plaintexts>();
        let b_original = b_angle.share.iter().cloned().sum::<Plaintexts>();
        let c_original = c_angle.share.iter().cloned().sum::<Plaintexts>();

        assert_eq!(a_original.clone() * b_original.clone(), c_original.clone());
    }
}<|MERGE_RESOLUTION|>--- conflicted
+++ resolved
@@ -646,10 +646,6 @@
     flag
 }
 
-<<<<<<< HEAD
-// initialize
-pub fn initialize(parameters: &Parameters, she_params: &SHEParameters) -> BracketShares {
-=======
 /// Initializes the preprocessing phase.
 ///
 /// # Arguments
@@ -660,7 +656,6 @@
 /// The BracketShare of global public key.
 ///
 pub fn initialize(parameters: &Parameters, she_params: &SHEParameters) -> BracketShare {
->>>>>>> f677dcba
     let n = 3;
 
     let mut rng = thread_rng();
