use ark_std::{end_timer, start_timer};
use core::panic;
use derivative::Derivative;
use mpc_trait::MpcWire;
use num_bigint::BigUint;
use rand::Rng;
use std::fmt::{self, Debug, Display};
use std::io::{self, Read, Write};
use std::iter::{Product, Sum};
use std::marker::PhantomData;
use std::ops::*;
use std::str::FromStr;
use zeroize::Zeroize;

use log::debug;

use ark_ff::{poly_stub, prelude::*, BitIteratorBE, FftField};
use ark_ff::{FromBytes, ToBytes};
use ark_serialize::{
    CanonicalDeserialize, CanonicalDeserializeWithFlags, CanonicalSerialize,
    CanonicalSerializeWithFlags,
};

use crate::boolean_field::MpcBooleanField;
// use crate::channel::MpcSerNet;
use crate::share::field::FieldShare;
use crate::{
    BeaverSource, BitAdd, BitDecomposition, BitwiseLessThan, LessThan, LogicalOperations, Reveal,
};
use crate::{EqualityZero, UniformBitRand};
use mpc_net::{MpcMultiNet as Net, MpcNet};

#[derive(Clone, Copy, Debug, Hash, PartialEq, Eq, PartialOrd, Ord)]
pub enum MpcField<F: Field, S: FieldShare<F>> {
    Public(F),
    Shared(S),
}

#[derive(Derivative)]
#[derivative(Default(bound = ""), Clone(bound = ""), Copy(bound = ""))]
pub struct DummyFieldTripleSource<F, S> {
    _scalar: PhantomData<F>,
    _share: PhantomData<S>,
}

impl<T: Field, S: FieldShare<T>> BeaverSource<S, S, S> for DummyFieldTripleSource<T, S> {
    fn triple(&mut self) -> (S, S, S) {
        (
            S::from_add_shared(if Net::am_king() { T::one() } else { T::zero() }),
            S::from_add_shared(if Net::am_king() { T::one() } else { T::zero() }),
            S::from_add_shared(if Net::am_king() { T::one() } else { T::zero() }),
        )
    }
    fn inv_pair(&mut self) -> (S, S) {
        (
            S::from_add_shared(if Net::am_king() { T::one() } else { T::zero() }),
            S::from_add_shared(if Net::am_king() { T::one() } else { T::zero() }),
        )
    }
}

impl<F: Field, S: FieldShare<F>> MpcField<F, S> {
    pub fn inv(self) -> Option<Self> {
        match self {
            Self::Public(x) => x.inverse().map(MpcField::Public),
            Self::Shared(x) => Some(MpcField::Shared(
                x.inv(&mut DummyFieldTripleSource::default()),
            )),
        }
    }

    pub fn all_public_or_shared(v: impl IntoIterator<Item = Self>) -> Result<Vec<F>, Vec<S>> {
        let mut out_a = Vec::new();
        let mut out_b = Vec::new();
        let mut force_shared = Vec::new();
        for s in v {
            match s {
                Self::Public(x) => {
                    out_a.push(x);
                    force_shared.push(S::from_public(x));
                }
                Self::Shared(x) => {
                    out_b.push(x);
                    force_shared.push(x)
                }
            }
        }
        if !out_a.is_empty() & !out_b.is_empty() {
            // panic!("Heterogeous")
            Err(force_shared)
        } else if !out_a.is_empty() {
            Ok(out_a)
        } else {
            Err(out_b)
        }
    }
}

impl<T: Field, S: FieldShare<T>> Reveal for MpcField<T, S> {
    type Base = T;
    #[inline]
    fn reveal(self) -> Self::Base {
        let result = match self {
            Self::Shared(s) => s.reveal(),
            Self::Public(s) => s,
        };
        super::macros::check_eq(result);
        result
    }
    #[inline]
    fn from_public(b: Self::Base) -> Self {
        MpcField::Public(b)
    }
    #[inline]
    fn from_add_shared(b: Self::Base) -> Self {
        MpcField::Shared(S::from_add_shared(b))
    }
    #[inline]
    fn from_sum_to_splited_share<R: Rng>(sum: Self::Base, rng: &mut R) -> Self {
        let mut share = Self::from_add_shared(T::zero());

        let r = MpcField::rand(rng);
        let revealed_r = r.reveal();
        if Net::am_king() {
            share += r + MpcField::from_add_shared(sum - revealed_r);
        } else {
            share += r;
        }

        share
    }
    #[inline]
    fn unwrap_as_public(self) -> Self::Base {
        match self {
            Self::Shared(s) => s.unwrap_as_public(),
            Self::Public(s) => s,
        }
    }
    #[inline]
    fn king_share<R: Rng>(_f: Self::Base, _rng: &mut R) -> Self {
        todo!()
    }
    #[inline]
    fn king_share_batch<R: Rng>(_f: Vec<Self::Base>, _rng: &mut R) -> Vec<Self> {
        todo!()
    }
    fn init_protocol() {
        todo!()
    }
    fn deinit_protocol() {
        todo!()
    }
}

impl<F: Field, S: FieldShare<F>> Display for MpcField<F, S> {
    fn fmt(&self, f: &mut std::fmt::Formatter<'_>) -> fmt::Result {
        match self {
            MpcField::Public(x) => write!(f, "{x} (public)"),
            MpcField::Shared(x) => write!(f, "{x} (shared)"),
        }
    }
}

impl<F: Field, S: FieldShare<F>> ToBytes for MpcField<F, S> {
    fn write<W: ark_serialize::Write>(&self, writer: W) -> io::Result<()> {
        match self {
            Self::Public(v) => v.write(writer),
            Self::Shared(v) => v.write(writer),
        }
    }
}

impl<F: Field, S: FieldShare<F>> FromBytes for MpcField<F, S> {
    fn read<R: Read>(_reader: R) -> io::Result<Self> {
        todo!()
    }
}

impl<F: Field, S: FieldShare<F>> CanonicalSerialize for MpcField<F, S> {
    fn serialize<W: Write>(&self, writer: W) -> Result<(), ark_serialize::SerializationError> {
        match self {
            Self::Public(v) => v.serialize(writer),
            Self::Shared(_) => unimplemented!("serialize share: {}", self),
        }
    }

    fn serialized_size(&self) -> usize {
        match self {
            Self::Public(v) => v.serialized_size(),
            Self::Shared(_) => unimplemented!("serialized_size share: {}", self),
        }
    }
}

impl<F: Field, S: FieldShare<F>> CanonicalSerializeWithFlags for MpcField<F, S> {
    fn serialize_with_flags<W: Write, Fl: ark_serialize::Flags>(
        &self,
        writer: W,
        flags: Fl,
    ) -> Result<(), ark_serialize::SerializationError> {
        match self {
            Self::Public(v) => v.serialize_with_flags(writer, flags),
            Self::Shared(_) => unimplemented!("serialize_with_flag share: {}", self),
        }
    }

    fn serialized_size_with_flags<Fl: ark_serialize::Flags>(&self) -> usize {
        todo!()
    }
}

impl<F: Field, S: FieldShare<F>> CanonicalDeserialize for MpcField<F, S> {
    fn deserialize<R: Read>(_reader: R) -> Result<Self, ark_serialize::SerializationError> {
        todo!()
    }
}

impl<F: Field, S: FieldShare<F>> CanonicalDeserializeWithFlags for MpcField<F, S> {
    fn deserialize_with_flags<R: Read, Fl: ark_serialize::Flags>(
        _reader: R,
    ) -> Result<(Self, Fl), ark_serialize::SerializationError> {
        todo!()
    }
}

impl<F: Field, S: FieldShare<F>> UniformRand for MpcField<F, S> {
    fn rand<R: rand::Rng + ?Sized>(rng: &mut R) -> Self {
        Self::Shared(<S as UniformRand>::rand(rng))
    }
}

impl<F: Field, S: FieldShare<F>> PubUniformRand for MpcField<F, S> {
    fn pub_rand<R: rand::Rng + ?Sized>(rng: &mut R) -> Self {
        Self::Public(<F as PubUniformRand>::pub_rand(rng))
    }
}

<<<<<<< HEAD
impl<F: PrimeField + SquareRootField, S: FieldShare<F>> UniformBitRand for MpcField<F, S> {
    fn bit_rand<R: rand::Rng + ?Sized>(rng: &mut R) -> Self {
        let r = MpcField::<F, S>::rand(rng);
        let r2 = (r * r).reveal();
        let mut root_r2;

        loop {
            root_r2 = r2.sqrt().unwrap();

            if !root_r2.is_zero() {
                break;
            }
        }

        (r / Self::from_public(root_r2) + Self::one()) / Self::from_public(F::from(2u8))
    }

    fn rand_number_bitwise<R: Rng + ?Sized>(rng: &mut R) -> (Vec<Self>, Self) {
        let modulus_size = F::Params::MODULUS_BITS as usize;

        let mut modulus_bits = F::Params::MODULUS
            .to_bits_le()
            .iter()
            .map(|b| Self::from_public(F::from(*b)))
            .collect::<Vec<_>>();

        modulus_bits = modulus_bits[..modulus_size].to_vec();

        let valid_bits = loop {
            let bits = (0..modulus_size)
                .map(|_| Self::bit_rand(rng))
                .collect::<Vec<_>>();

            if bits
                .clone()
                .is_smaller_than_le(&modulus_bits)
                .reveal()
                .is_one()
            {
                break bits;
            }
        };

        // bits to field elemetn (little endian)
        let num = valid_bits.iter().rev().fold(Self::zero(), |acc, x| {
            acc * Self::from_public(F::from(2u8)) + x
        });

        (valid_bits, num)
    }
}

impl<F: PrimeField, S: FieldShare<F>> BitwiseLessThan for Vec<MpcField<F, S>> {
    type Output = MpcField<F, S>;

    fn is_smaller_than_le(&self, other: &Self) -> Self::Output {
        let modulus_size = F::Params::MODULUS_BITS as usize;
        assert_eq!(self.len(), modulus_size);
        assert_eq!(other.len(), modulus_size);

        // [c_i] = [a_i \oplus b_i]
        let c = self
            .iter()
            .zip(other.iter())
            .map(|(a, b)| *a + b - MpcField::<F, S>::from_public(F::from(2u8)) * a * b)
            .collect::<Vec<_>>();
        let rev_c = c.into_iter().rev().collect::<Vec<_>>();

        // d_i = OR_{j=i}^{modulus_size-1} c_j
        let mut d = vec![rev_c[0]];
        for i in 0..modulus_size - 1 {
            d.push(vec![d[i], rev_c[i + 1]].kary_or());
        }
        d.reverse();

        let e = (0..modulus_size)
            .map(|i| {
                if i == modulus_size - 1 {
                    d[modulus_size - 1]
                } else {
                    d[i] - d[i + 1]
                }
            })
            .collect::<Vec<_>>();

        e.iter().zip(other.iter()).map(|(e, b)| *e * b).sum()
    }
}

impl<F: PrimeField + SquareRootField, S: FieldShare<F>> LessThan for MpcField<F, S> {
    type Output = Self;
=======
impl<F: PrimeField + SquareRootField, S: FieldShare<F>> LessThan for MpcField<F,S> {
    type Output = MpcBooleanField<F, S>;
>>>>>>> 0cc1c9f8
    // check if shared value a is in the interval [0, modulus/2)
    fn is_smaller_or_equal_than_mod_minus_one_div_two(&self) -> Self::Output {
        // define double self as x
        let x = *self * Self::from_public(F::from(2u8));

        // generate pair of random bits & composed random number
        let rng = &mut ark_std::test_rng();
        let (vec_r, r) = Self::Output::rand_number_bitwise(rng);

        // calculate [c]_p = [x]_p + [r]_p and reveal it. Get least significant bits of c
        let c = (r + x).reveal();
<<<<<<< HEAD
        let mut vec_c = c
            .into_repr()
            .to_bits_le()
            .iter()
            .map(|b| Self::from_public(F::from(*b)))
            .collect::<Vec<Self>>();
=======
        let mut vec_c = c.into_repr().to_bits_le().iter().map(|&b| Self::Output::from(b)).collect::<Vec<Self::Output>>();
>>>>>>> 0cc1c9f8
        vec_c.truncate(F::Params::MODULUS_BITS as usize);
        // Get least significant bits of c
        let lsb_c = *vec_c.first().unwrap();

        // Get shared least significant bits of r
        let lsb_r = *vec_r.first().unwrap();

        // compute
        // [lsb_x]_p = [c <B r]_p x (1-{lsb_c xor [lsb_r]_p}) +  (1-[c <B r]_p) x {lsb_c xor [lsb_r]_p}
        let c_lt_r = vec_c.is_smaller_than_le(&vec_r);
        let lsb_c_xor_lsb_r = lsb_c ^ lsb_r;
        let lsb_x = (c_lt_r & !lsb_c_xor_lsb_r) | (!c_lt_r & lsb_c_xor_lsb_r);

        // return 1 - lsb_x
        !lsb_x
    }

    fn is_smaller_than(&self, other: &Self) -> Self::Output {
        // [z]=[other−self<p/2],[x]=[self<p/2],[y]=[other>p/2]
        // ([z]∧[x])∨([z]∧[y])∨(¬[z]∧[x]∧[y])=[z(x+y)+(1−2*z)xy].
<<<<<<< HEAD
        let z = (*other - self).is_smaller_or_equal_than_mod_minus_one_div_two();
        let x = self.is_smaller_or_equal_than_mod_minus_one_div_two();
        let y = Self::one() - other.is_smaller_or_equal_than_mod_minus_one_div_two();
        z * (x + y) + (Self::one() - Self::from_public(F::from(2u8)) * z) * x * y
=======
        let z = (*other-self).is_smaller_or_equal_than_mod_minus_one_div_two().field();
        let x = self.is_smaller_or_equal_than_mod_minus_one_div_two().field();
        let y = Self::one() - other.is_smaller_or_equal_than_mod_minus_one_div_two().field();
        (z*(x+y)+(Self::one()-Self::from_public(F::from(2u8))*z)*x*y).into()
>>>>>>> 0cc1c9f8
    }
}

impl<F: Field, S: FieldShare<F>> LogicalOperations for Vec<MpcBooleanField<F, S>> {
    type Output = MpcBooleanField<F, S>;
    // TODO: Implement kary_nand

    fn kary_and(&self) -> Self::Output {
        debug_assert!({
            // each element is 0 or 1
            self.iter()
                .all(|x| x.field().reveal().is_zero() || x.field().reveal().is_one())
        });
        self.iter().fold(Self::Output::pub_true(), |acc, &x| acc & x)
    }

    fn kary_or(&self) -> Self::Output {
        let not_self = self
            .iter()
            .map(|&x| !x)
            .collect::<Vec<_>>();
        !not_self.kary_and()
    }
}

impl<F: Field, S: FieldShare<F>> AddAssign for MpcField<F, S> {
    fn add_assign(&mut self, rhs: Self) {
        self.add_assign(&rhs);
    }
}

impl<'a, F: Field, S: FieldShare<F>> AddAssign<&'a MpcField<F, S>> for MpcField<F, S> {
    fn add_assign(&mut self, rhs: &Self) {
        match self {
            MpcField::Public(a) => match rhs {
                MpcField::Public(b) => {
                    *a += b;
                }
                MpcField::Shared(b) => {
                    let mut tmp = *b;
                    tmp.shift(a);
                    *self = MpcField::Shared(tmp);
                }
            },
            MpcField::Shared(a) => match rhs {
                MpcField::Public(b) => {
                    a.shift(b);
                }
                MpcField::Shared(b) => {
                    a.add(b);
                }
            },
        }
    }
}

impl<F: Field, S: FieldShare<F>> Add for MpcField<F, S> {
    type Output = Self;

    fn add(mut self, rhs: Self) -> Self::Output {
        self.add_assign(&rhs);
        self
    }
}

impl<'a, F: Field, S: FieldShare<F>> Add<&'a MpcField<F, S>> for MpcField<F, S> {
    type Output = Self;

    fn add(mut self, rhs: &'a MpcField<F, S>) -> Self::Output {
        self.add_assign(rhs);
        self
    }
}

impl<F: Field, S: FieldShare<F>> Sum for MpcField<F, S> {
    fn sum<I: Iterator<Item = Self>>(iter: I) -> Self {
        iter.fold(Self::zero(), Add::add)
    }
}

impl<'a, F: Field, S: FieldShare<F>> Sum<&'a MpcField<F, S>> for MpcField<F, S> {
    fn sum<I: Iterator<Item = &'a MpcField<F, S>>>(iter: I) -> Self {
        iter.fold(Self::zero(), |x, y| x.add(*y))
    }
}

impl<F: Field, S: FieldShare<F>> Neg for MpcField<F, S> {
    type Output = Self;

    fn neg(self) -> Self::Output {
        match self {
            MpcField::Public(x) => MpcField::Public(-x),
            MpcField::Shared(mut x) => MpcField::Shared({
                x.neg();
                x
            }),
        }
    }
}

impl<F: Field, S: FieldShare<F>> SubAssign for MpcField<F, S> {
    fn sub_assign(&mut self, rhs: Self) {
        self.sub_assign(&rhs);
    }
}

impl<'a, F: Field, S: FieldShare<F>> SubAssign<&'a MpcField<F, S>> for MpcField<F, S> {
    fn sub_assign(&mut self, rhs: &Self) {
        match self {
            MpcField::Public(a) => match rhs {
                MpcField::Public(b) => {
                    *a -= b;
                }
                MpcField::Shared(b) => {
                    let mut tmp = *b;
                    tmp.neg().shift(a);
                    *self = MpcField::Shared(tmp);
                }
            },
            MpcField::Shared(a) => match rhs {
                MpcField::Public(b) => {
                    a.shift(&-*b);
                }
                MpcField::Shared(b) => {
                    a.sub(b);
                }
            },
        }
    }
}

impl<F: Field, S: FieldShare<F>> Sub for MpcField<F, S> {
    type Output = Self;

    fn sub(mut self, rhs: Self) -> Self::Output {
        self.sub_assign(&rhs);
        self
    }
}

impl<'a, F: Field, S: FieldShare<F>> Sub<&'a MpcField<F, S>> for MpcField<F, S> {
    type Output = Self;

    fn sub(mut self, rhs: &'a MpcField<F, S>) -> Self::Output {
        self.sub_assign(rhs);
        self
    }
}

impl<F: Field, S: FieldShare<F>> MulAssign for MpcField<F, S> {
    fn mul_assign(&mut self, rhs: Self) {
        self.mul_assign(&rhs);
    }
}

impl<'a, F: Field, S: FieldShare<F>> MulAssign<&'a MpcField<F, S>> for MpcField<F, S> {
    fn mul_assign(&mut self, rhs: &'a MpcField<F, S>) {
        match self {
            MpcField::Public(a) => match rhs {
                MpcField::Public(b) => {
                    *a *= b;
                }
                MpcField::Shared(b) => {
                    let mut t = *b;
                    t.scale(a);
                    *self = MpcField::Shared(t);
                }
            },
            MpcField::Shared(a) => match rhs {
                MpcField::Public(b) => {
                    a.scale(b);
                }
                MpcField::Shared(b) => {
                    // TODO implement correctly by using beaver triples

                    let mut source = DummyFieldTripleSource::<F, S>::default();

                    let t = a.beaver_mul(*b, &mut source);
                    *self = MpcField::Shared(t);
                }
            },
        }
    }
}

impl<F: Field, S: FieldShare<F>> Mul for MpcField<F, S> {
    type Output = Self;

    fn mul(mut self, rhs: Self) -> Self::Output {
        self.mul_assign(&rhs);
        self
    }
}

impl<'a, F: Field, S: FieldShare<F>> Mul<&'a MpcField<F, S>> for MpcField<F, S> {
    type Output = Self;

    fn mul(mut self, rhs: &'a MpcField<F, S>) -> Self::Output {
        self.mul_assign(rhs);
        self
    }
}

impl<F: Field, S: FieldShare<F>> DivAssign for MpcField<F, S> {
    fn div_assign(&mut self, rhs: Self) {
        self.div_assign(&rhs);
    }
}

impl<'a, F: Field, S: FieldShare<F>> DivAssign<&'a MpcField<F, S>> for MpcField<F, S> {
    fn div_assign(&mut self, rhs: &'a MpcField<F, S>) {
        match self {
            MpcField::Public(a) => match rhs {
                MpcField::Public(b) => {
                    *a /= b;
                }
                MpcField::Shared(_b) => {
                    todo!();
                }
            },
            MpcField::Shared(a) => match rhs {
                MpcField::Public(b) => {
                    a.scale(&b.inverse().unwrap());
                }
                MpcField::Shared(b) => {
                    // TODO implement correctly by using beaver triples
                    let src = &mut DummyFieldTripleSource::default();
                    *a = a.beaver_div(*b, src);
                }
            },
        }
    }
}

impl<F: Field, S: FieldShare<F>> Div for MpcField<F, S> {
    type Output = Self;

    fn div(mut self, rhs: Self) -> Self::Output {
        self.div_assign(&rhs);
        self
    }
}

impl<'a, F: Field, S: FieldShare<F>> Div<&'a MpcField<F, S>> for MpcField<F, S> {
    type Output = Self;

    fn div(mut self, rhs: &'a MpcField<F, S>) -> Self::Output {
        self.div_assign(rhs);
        self
    }
}

impl<F: Field, S: FieldShare<F>> Product for MpcField<F, S> {
    fn product<I: Iterator<Item = Self>>(_iter: I) -> Self {
        todo!()
    }
}

impl<'a, F: Field, S: FieldShare<F>> Product<&'a MpcField<F, S>> for MpcField<F, S> {
    fn product<I: Iterator<Item = &'a MpcField<F, S>>>(_iter: I) -> Self {
        todo!()
    }
}

impl<F: Field, S: FieldShare<F>> One for MpcField<F, S> {
    fn one() -> Self {
        MpcField::Public(F::one())
    }
    fn is_one(&self) -> bool {
        match self {
            MpcField::Public(x) => x.is_one(),
            MpcField::Shared(_) => {
                // There is no good solution to get is_one without revealing.
                // We just return false.
                debug!("Warning: is_zero on shared data. Returning false");
                false
            }
        }
    }
}

impl<F: Field, S: FieldShare<F>> Zero for MpcField<F, S> {
    fn zero() -> Self {
        MpcField::Public(F::zero())
    }

    fn is_zero(&self) -> bool {
        match self {
            MpcField::Public(x) => x.is_zero(),
            MpcField::Shared(_) => {
                // There is no good solution to get is_zero without revealing.
                // Moreover, this shared case is called only truncate coefficient of polynomial. so we just return false.
                debug!("Warning: is_zero on shared data. Returning false");
                false
            }
        }
    }
}

impl<F: PrimeField + SquareRootField, S: FieldShare<F>> EqualityZero for MpcField<F, S> {
    type Output = MpcBooleanField<F, S>;
    fn is_zero_shared(&self) -> Self::Output {
        let res = match self {
            MpcField::Public(_) => {
                panic!("public is not expected here");
            }
            MpcField::Shared(_) => {
                let rng = &mut ark_std::test_rng();

                let (vec_r, r) = Self::Output::rand_number_bitwise(rng);

                let c = (r + self).reveal();

                let bits: Vec<Option<bool>> = {
                    let field_char = BitIteratorBE::new(F::characteristic());
                    let bits: Vec<_> = BitIteratorBE::new(c.into_repr())
                        .zip(field_char)
                        .skip_while(|(_, c)| !c)
                        .map(|(b, _)| Some(b))
                        .collect();
                    assert_eq!(bits.len(), F::Params::MODULUS_BITS as usize);
                    bits
                };

                let c_prime = bits
                    .iter()
                    .rev()
                    .zip(vec_r.iter())
                    .map(|(&b, &r)| match b {
                        Some(b) => {
                            if b {
                                r
                            } else {
                                !r
                            }
                        }
                        None => panic!("bits decomposition failed"),
                    })
                    .collect::<Vec<_>>();

                c_prime.kary_and()
            }
        };
        res
    }
}

impl<F: PrimeField + SquareRootField, S: FieldShare<F>> BitDecomposition for MpcField<F, S> {
    type BooleanField = MpcBooleanField<F,S>;
    fn bit_decomposition(&self) -> Vec<Self::BooleanField> {
        match self.is_shared() {
            true => {
                let timer = start_timer!(|| "Bit Decomposition");
                let rng = &mut ark_std::test_rng();

                let l = F::Params::MODULUS_BITS as usize;

                // 1
                let (vec_r, r) = Self::BooleanField::rand_number_bitwise(rng);

                // 2
                let c = -r + self;
                let revealed_c = c.reveal();
                if revealed_c.is_zero() {
                    return vec_r;
                }

                // 3
                let p_minus_c_bool = (-revealed_c).into_repr().to_bits_le();

                // set length to l
                let p_minus_c_bool = p_minus_c_bool[..l].to_vec();

                assert_eq!(p_minus_c_bool.len(), l);

                let p_minus_c_field = p_minus_c_bool
                    .iter()
                    .map(|b| Self::BooleanField::from(*b))
                    .collect::<Vec<_>>();

                let q = !vec_r.is_smaller_than_le(&p_minus_c_field);

                // 4
                let mut two_l = F::BigInt::from(1u64);
                two_l.muln(l as u32);

                let mut bigint_f = two_l;
                bigint_f.add_nocarry(&revealed_c.into_repr());
                bigint_f.sub_noborrow(&F::Params::MODULUS);

                let vec_f = bigint_f
                    .to_bits_le()
                    .iter()
                    .map(|&b| Self::BooleanField::from(b))
                    .collect::<Vec<_>>();

                let vec_f_prime = revealed_c
                    .into_repr()
                    .to_bits_le()
                    .iter()
                    .map(|&b| Self::BooleanField::from(b))
                    .collect::<Vec<_>>();

                let g_vec = vec_f
                    .iter()
                    .zip(vec_f_prime.iter())
                    .map(|(f, f_prime)| ((f.field() - f_prime.field()) * q.field() + f_prime.field()).into())
                    .collect::<Vec<_>>();

                // set length to l
                let g_vec = g_vec[..l].to_vec();

                // 5
                let h = vec_r.bit_add(&g_vec);

                // 6
                assert!(h.len() == l + 1);
                end_timer!(timer);
                h[..l].to_vec() // remove the last element
            }
            false => {
                panic!("public is not expected here");
            }
        }
    }
}

impl<F: Field, S: FieldShare<F>> Zeroize for MpcField<F, S> {
    fn zeroize(&mut self) {
        *self = MpcField::Public(F::zero());
    }
}

impl<F: Field, S: FieldShare<F>> Default for MpcField<F, S> {
    fn default() -> Self {
        Self::zero()
    }
}

impl<F: Field, S: FieldShare<F>> From<bool> for MpcField<F, S> {
    fn from(value: bool) -> Self {
        MpcField::from_public(F::from(value))
    }
}

impl<F: Field, S: FieldShare<F>> From<u8> for MpcField<F, S> {
    fn from(value: u8) -> Self {
        MpcField::from_public(F::from(value))
    }
}

impl<F: Field, S: FieldShare<F>> From<u16> for MpcField<F, S> {
    fn from(value: u16) -> Self {
        MpcField::from_public(F::from(value))
    }
}

impl<F: Field, S: FieldShare<F>> From<u32> for MpcField<F, S> {
    fn from(value: u32) -> Self {
        MpcField::from_public(F::from(value))
    }
}

impl<F: Field, S: FieldShare<F>> From<u64> for MpcField<F, S> {
    fn from(value: u64) -> Self {
        MpcField::from_public(F::from(value))
    }
}

impl<F: Field, S: FieldShare<F>> From<u128> for MpcField<F, S> {
    fn from(value: u128) -> Self {
        MpcField::from_public(F::from(value))
    }
}

impl<F: PrimeField, S: FieldShare<F>> FromStr for MpcField<F, S> {
    type Err = F::Err;

    fn from_str(_s: &str) -> Result<Self, Self::Err> {
        todo!()
    }
}

impl<F: Field, S: FieldShare<F>> From<BigUint> for MpcField<F, S> {
    fn from(_value: BigUint) -> Self {
        todo!()
    }
}

// impl<F: PrimeField, S: FieldShare<F>> Into<BigUint> for MpcField<F, S> {
//     fn into(self) -> BigUint {
//         todo!()
//     }
// }

impl<F: PrimeField, S: FieldShare<F>> From<MpcField<F, S>> for BigUint {
    fn from(_value: MpcField<F, S>) -> BigUint {
        todo!()
    }
}

impl<F: Field, S: FieldShare<F>> MpcWire for MpcField<F, S> {
    fn publicize(&mut self) {
        match self {
            MpcField::Public(_) => {}
            MpcField::Shared(s) => {
                *self = MpcField::Public(s.open());
            }
        }
        debug_assert!({
            let self_val = if let MpcField::Public(s) = self {
                *s
            } else {
                unreachable!()
            };
            super::macros::check_eq(self_val);
            true
        })
    }
    fn is_shared(&self) -> bool {
        match self {
            MpcField::Shared(_) => true,
            MpcField::Public(_) => false,
        }
    }
}

impl<F: PrimeField, S: FieldShare<F>> Field for MpcField<F, S> {
    type BasePrimeField = Self;

    fn characteristic() -> &'static [u64] {
        F::characteristic()
    }

    fn extension_degree() -> u64 {
        todo!()
    }

    fn from_base_prime_field_elems(_elems: &[Self::BasePrimeField]) -> Option<Self> {
        todo!()
    }

    fn double(&self) -> Self {
        Self::Public(F::from(2u8)) * self
    }

    fn double_in_place(&mut self) -> &mut Self {
        *self *= Self::Public(F::from(2u8));
        self
    }

    fn from_random_bytes_with_flags<Fl: ark_serialize::Flags>(_bytes: &[u8]) -> Option<(Self, Fl)> {
        todo!()
    }

    fn square(&self) -> Self {
        self.clone() * self
    }

    fn square_in_place(&mut self) -> &mut Self {
        *self *= *self;
        self
    }

    fn inverse(&self) -> Option<Self> {
        self.inv()
    }

    fn inverse_in_place(&mut self) -> Option<&mut Self> {
        todo!()
    }

    fn frobenius_map(&mut self, _power: usize) {
        todo!()
    }

    fn batch_product_in_place(selfs: &mut [Self], others: &[Self]) {
        let selfs_shared = selfs[0].is_shared();
        let others_shared = others[0].is_shared();
        assert!(
            selfs.iter().all(|s| s.is_shared() == selfs_shared),
            "Selfs heterogenously shared!"
        );
        assert!(
            others.iter().all(|s| s.is_shared() == others_shared),
            "others heterogenously shared!"
        );
        if selfs_shared && others_shared {
            let sshares = selfs
                .iter()
                .map(|s| match s {
                    Self::Shared(s) => *s,
                    Self::Public(_) => unreachable!(),
                })
                .collect();
            let oshares = others
                .iter()
                .map(|s| match s {
                    Self::Shared(s) => *s,
                    Self::Public(_) => unreachable!(),
                })
                .collect();
            let nshares = S::batch_mul(sshares, oshares, &mut DummyFieldTripleSource::default());
            for (self_, new) in selfs.iter_mut().zip(nshares.into_iter()) {
                *self_ = Self::Shared(new);
            }
        } else {
            for (a, b) in ark_std::cfg_iter_mut!(selfs).zip(others.iter()) {
                *a *= b;
            }
        }
    }

    fn batch_division_in_place(selfs: &mut [Self], others: &[Self]) {
        let selfs_shared = selfs[0].is_shared();
        let others_shared = others[0].is_shared();
        assert!(
            selfs.iter().all(|s| s.is_shared() == selfs_shared),
            "Selfs heterogenously shared!"
        );
        assert!(
            others.iter().all(|s| s.is_shared() == others_shared),
            "others heterogenously shared!"
        );
        if selfs_shared && others_shared {
            let sshares = selfs
                .iter()
                .map(|s| match s {
                    Self::Shared(s) => *s,
                    Self::Public(_) => unreachable!(),
                })
                .collect();
            let oshares = others
                .iter()
                .map(|s| match s {
                    Self::Shared(s) => *s,
                    Self::Public(_) => unreachable!(),
                })
                .collect();
            let nshares = S::batch_div(sshares, oshares, &mut DummyFieldTripleSource::default());
            for (self_, new) in selfs.iter_mut().zip(nshares.into_iter()) {
                *self_ = Self::Shared(new);
            }
        } else {
            for (a, b) in ark_std::cfg_iter_mut!(selfs).zip(others.iter()) {
                *a *= b;
            }
        }
    }

    fn has_univariate_div_qr() -> bool {
        true
    }
    fn univariate_div_qr<'a>(
        num: poly_stub::DenseOrSparsePolynomial<Self>,
        den: poly_stub::DenseOrSparsePolynomial<Self>,
    ) -> Option<(
        poly_stub::DensePolynomial<Self>,
        poly_stub::DensePolynomial<Self>,
    )> {
        use poly_stub::DenseOrSparsePolynomial::*;
        let shared_num = match num {
            DPolynomial(d) => Ok(d
                .into_owned()
                .coeffs
                .into_iter()
                .map(|c| match c {
                    MpcField::Shared(s) => s,
                    MpcField::Public(_) => panic!("public numerator"),
                })
                .collect()),
            SPolynomial(d) => Err(d
                .into_owned()
                .coeffs
                .into_iter()
                .map(|(i, c)| match c {
                    MpcField::Shared(s) => (i, s),
                    MpcField::Public(_) => panic!("public numerator"),
                })
                .collect()),
        };
        let pub_denom = match den {
            DPolynomial(d) => Ok(d
                .into_owned()
                .coeffs
                .into_iter()
                .map(|c| match c {
                    MpcField::Public(s) => s,
                    MpcField::Shared(_) => panic!("shared denominator"),
                })
                .collect()),
            SPolynomial(d) => Err(d
                .into_owned()
                .coeffs
                .into_iter()
                .map(|(i, c)| match c {
                    MpcField::Public(s) => (i, s),
                    MpcField::Shared(_) => panic!("shared denominator"),
                })
                .collect()),
        };
        S::univariate_div_qr(shared_num, pub_denom).map(|(q, r)| {
            (
                poly_stub::DensePolynomial {
                    coeffs: q.into_iter().map(|qc| MpcField::Shared(qc)).collect(),
                },
                poly_stub::DensePolynomial {
                    coeffs: r.into_iter().map(|rc| MpcField::Shared(rc)).collect(),
                },
            )
        })
    }
}

impl<F: PrimeField, S: FieldShare<F>> FftField for MpcField<F, S> {
    type FftParams = F::FftParams;

    fn two_adic_root_of_unity() -> Self {
        Self::from_public(F::two_adic_root_of_unity())
    }

    fn large_subgroup_root_of_unity() -> Option<Self> {
        F::large_subgroup_root_of_unity().map(Self::from_public)
    }

    fn multiplicative_generator() -> Self {
        Self::from_public(F::multiplicative_generator())
    }
}

impl<F: PrimeField, S: FieldShare<F>> PrimeField for MpcField<F, S> {
    type Params = F::Params;

    type BigInt = F::BigInt;

    fn from_repr(_repr: <Self as PrimeField>::BigInt) -> Option<Self> {
        todo!()
    }

    fn into_repr(&self) -> <Self as PrimeField>::BigInt {
        // unimplemented!("No BigInt reprs for shared fields! (into_repr)")
        self.unwrap_as_public().into_repr()
    }
}

impl<F: PrimeField + SquareRootField, S: FieldShare<F>> SquareRootField for MpcField<F, S> {
    fn legendre(&self) -> ark_ff::LegendreSymbol {
        todo!()
    }

    fn sqrt(&self) -> Option<Self> {
        // todo!()
        // TODO implement correctly.

        let is_shared = self.is_shared();
        let val = self.unwrap_as_public();

        match val.sqrt() {
            Some(sqrt) => {
                if is_shared {
                    Some(Self::from_add_shared(sqrt))
                } else {
                    Some(Self::from_public(sqrt))
                }
            }
            None => None,
        }

        // if is_shared {
        //     Some(Self::from_add_shared(sqrt.unwrap()))
        // } else {
        //     Some(Self::from_public(sqrt.unwrap()))
        // }
    }

    fn sqrt_in_place(&mut self) -> Option<&mut Self> {
        todo!()
    }
}

mod poly_impl {

    use crate::share::*;
    use crate::wire::*;
    use crate::Reveal;
    use ark_ff::PrimeField;
    use ark_poly::domain::{EvaluationDomain, GeneralEvaluationDomain};
    use ark_poly::evaluations::univariate::Evaluations;
    use ark_poly::univariate::DensePolynomial;

    impl<E: PrimeField, S: FieldShare<E>> Reveal for DensePolynomial<MpcField<E, S>> {
        type Base = DensePolynomial<E>;
        struct_reveal_simp_impl!(DensePolynomial; coeffs);
    }

    impl<F: PrimeField, S: FieldShare<F>> Reveal for Evaluations<MpcField<F, S>> {
        type Base = Evaluations<F>;

        fn reveal(self) -> Self::Base {
            Evaluations::from_vec_and_domain(
                self.evals.reveal(),
                GeneralEvaluationDomain::new(self.domain.size()).unwrap(),
            )
        }

        fn from_add_shared(b: Self::Base) -> Self {
            Evaluations::from_vec_and_domain(
                Reveal::from_add_shared(b.evals),
                GeneralEvaluationDomain::new(b.domain.size()).unwrap(),
            )
        }

        fn from_public(b: Self::Base) -> Self {
            Evaluations::from_vec_and_domain(
                Reveal::from_public(b.evals),
                GeneralEvaluationDomain::new(b.domain.size()).unwrap(),
            )
        }
    }
}<|MERGE_RESOLUTION|>--- conflicted
+++ resolved
@@ -235,102 +235,8 @@
     }
 }
 
-<<<<<<< HEAD
-impl<F: PrimeField + SquareRootField, S: FieldShare<F>> UniformBitRand for MpcField<F, S> {
-    fn bit_rand<R: rand::Rng + ?Sized>(rng: &mut R) -> Self {
-        let r = MpcField::<F, S>::rand(rng);
-        let r2 = (r * r).reveal();
-        let mut root_r2;
-
-        loop {
-            root_r2 = r2.sqrt().unwrap();
-
-            if !root_r2.is_zero() {
-                break;
-            }
-        }
-
-        (r / Self::from_public(root_r2) + Self::one()) / Self::from_public(F::from(2u8))
-    }
-
-    fn rand_number_bitwise<R: Rng + ?Sized>(rng: &mut R) -> (Vec<Self>, Self) {
-        let modulus_size = F::Params::MODULUS_BITS as usize;
-
-        let mut modulus_bits = F::Params::MODULUS
-            .to_bits_le()
-            .iter()
-            .map(|b| Self::from_public(F::from(*b)))
-            .collect::<Vec<_>>();
-
-        modulus_bits = modulus_bits[..modulus_size].to_vec();
-
-        let valid_bits = loop {
-            let bits = (0..modulus_size)
-                .map(|_| Self::bit_rand(rng))
-                .collect::<Vec<_>>();
-
-            if bits
-                .clone()
-                .is_smaller_than_le(&modulus_bits)
-                .reveal()
-                .is_one()
-            {
-                break bits;
-            }
-        };
-
-        // bits to field elemetn (little endian)
-        let num = valid_bits.iter().rev().fold(Self::zero(), |acc, x| {
-            acc * Self::from_public(F::from(2u8)) + x
-        });
-
-        (valid_bits, num)
-    }
-}
-
-impl<F: PrimeField, S: FieldShare<F>> BitwiseLessThan for Vec<MpcField<F, S>> {
-    type Output = MpcField<F, S>;
-
-    fn is_smaller_than_le(&self, other: &Self) -> Self::Output {
-        let modulus_size = F::Params::MODULUS_BITS as usize;
-        assert_eq!(self.len(), modulus_size);
-        assert_eq!(other.len(), modulus_size);
-
-        // [c_i] = [a_i \oplus b_i]
-        let c = self
-            .iter()
-            .zip(other.iter())
-            .map(|(a, b)| *a + b - MpcField::<F, S>::from_public(F::from(2u8)) * a * b)
-            .collect::<Vec<_>>();
-        let rev_c = c.into_iter().rev().collect::<Vec<_>>();
-
-        // d_i = OR_{j=i}^{modulus_size-1} c_j
-        let mut d = vec![rev_c[0]];
-        for i in 0..modulus_size - 1 {
-            d.push(vec![d[i], rev_c[i + 1]].kary_or());
-        }
-        d.reverse();
-
-        let e = (0..modulus_size)
-            .map(|i| {
-                if i == modulus_size - 1 {
-                    d[modulus_size - 1]
-                } else {
-                    d[i] - d[i + 1]
-                }
-            })
-            .collect::<Vec<_>>();
-
-        e.iter().zip(other.iter()).map(|(e, b)| *e * b).sum()
-    }
-}
-
 impl<F: PrimeField + SquareRootField, S: FieldShare<F>> LessThan for MpcField<F, S> {
-    type Output = Self;
-=======
-impl<F: PrimeField + SquareRootField, S: FieldShare<F>> LessThan for MpcField<F,S> {
     type Output = MpcBooleanField<F, S>;
->>>>>>> 0cc1c9f8
     // check if shared value a is in the interval [0, modulus/2)
     fn is_smaller_or_equal_than_mod_minus_one_div_two(&self) -> Self::Output {
         // define double self as x
@@ -342,16 +248,12 @@
 
         // calculate [c]_p = [x]_p + [r]_p and reveal it. Get least significant bits of c
         let c = (r + x).reveal();
-<<<<<<< HEAD
         let mut vec_c = c
             .into_repr()
             .to_bits_le()
             .iter()
-            .map(|b| Self::from_public(F::from(*b)))
-            .collect::<Vec<Self>>();
-=======
-        let mut vec_c = c.into_repr().to_bits_le().iter().map(|&b| Self::Output::from(b)).collect::<Vec<Self::Output>>();
->>>>>>> 0cc1c9f8
+            .map(|&b| Self::Output::from(b))
+            .collect::<Vec<Self::Output>>();
         vec_c.truncate(F::Params::MODULUS_BITS as usize);
         // Get least significant bits of c
         let lsb_c = *vec_c.first().unwrap();
@@ -372,17 +274,17 @@
     fn is_smaller_than(&self, other: &Self) -> Self::Output {
         // [z]=[other−self<p/2],[x]=[self<p/2],[y]=[other>p/2]
         // ([z]∧[x])∨([z]∧[y])∨(¬[z]∧[x]∧[y])=[z(x+y)+(1−2*z)xy].
-<<<<<<< HEAD
-        let z = (*other - self).is_smaller_or_equal_than_mod_minus_one_div_two();
-        let x = self.is_smaller_or_equal_than_mod_minus_one_div_two();
-        let y = Self::one() - other.is_smaller_or_equal_than_mod_minus_one_div_two();
-        z * (x + y) + (Self::one() - Self::from_public(F::from(2u8)) * z) * x * y
-=======
-        let z = (*other-self).is_smaller_or_equal_than_mod_minus_one_div_two().field();
-        let x = self.is_smaller_or_equal_than_mod_minus_one_div_two().field();
-        let y = Self::one() - other.is_smaller_or_equal_than_mod_minus_one_div_two().field();
-        (z*(x+y)+(Self::one()-Self::from_public(F::from(2u8))*z)*x*y).into()
->>>>>>> 0cc1c9f8
+        let z = (*other - self)
+            .is_smaller_or_equal_than_mod_minus_one_div_two()
+            .field();
+        let x = self
+            .is_smaller_or_equal_than_mod_minus_one_div_two()
+            .field();
+        let y = Self::one()
+            - other
+                .is_smaller_or_equal_than_mod_minus_one_div_two()
+                .field();
+        (z * (x + y) + (Self::one() - Self::from_public(F::from(2u8)) * z) * x * y).into()
     }
 }
 
@@ -396,14 +298,12 @@
             self.iter()
                 .all(|x| x.field().reveal().is_zero() || x.field().reveal().is_one())
         });
-        self.iter().fold(Self::Output::pub_true(), |acc, &x| acc & x)
+        self.iter()
+            .fold(Self::Output::pub_true(), |acc, &x| acc & x)
     }
 
     fn kary_or(&self) -> Self::Output {
-        let not_self = self
-            .iter()
-            .map(|&x| !x)
-            .collect::<Vec<_>>();
+        let not_self = self.iter().map(|&x| !x).collect::<Vec<_>>();
         !not_self.kary_and()
     }
 }
@@ -731,7 +631,7 @@
 }
 
 impl<F: PrimeField + SquareRootField, S: FieldShare<F>> BitDecomposition for MpcField<F, S> {
-    type BooleanField = MpcBooleanField<F,S>;
+    type BooleanField = MpcBooleanField<F, S>;
     fn bit_decomposition(&self) -> Vec<Self::BooleanField> {
         match self.is_shared() {
             true => {
@@ -789,7 +689,9 @@
                 let g_vec = vec_f
                     .iter()
                     .zip(vec_f_prime.iter())
-                    .map(|(f, f_prime)| ((f.field() - f_prime.field()) * q.field() + f_prime.field()).into())
+                    .map(|(f, f_prime)| {
+                        ((f.field() - f_prime.field()) * q.field() + f_prime.field()).into()
+                    })
                     .collect::<Vec<_>>();
 
                 // set length to l
